#![cfg_attr(not(feature = "std"), no_std)]
#![allow(incomplete_features)]
<<<<<<< HEAD
#![feature(alloc_error_handler, lang_items, start, global_asm, const_generics, impl_trait_in_bindings, proc_macro_hygiene, alloc_prelude, panic_info_message, try_trait)]
=======
#![feature(
    alloc_error_handler,
    lang_items,
    start,
    global_asm,
    const_generics,
    impl_trait_in_bindings,
    proc_macro_hygiene,
    alloc_prelude,
    panic_info_message,
    try_trait,
    track_caller
)]
>>>>>>> fa82b0d8

use libc::strlen;

#[cfg(not(feature = "std"))]
use alloc::{borrow::ToOwned, string::String};

/// The rust core allocation and collections library
pub extern crate alloc;

#[doc(hidden)]
pub use skyline_macro;

/// Types and functions for working with hooking
pub mod hooks;

/// Types and functions for logging and debugging
pub mod logging;

/// Functions for helping patch executables
pub mod patching;

/// Functions for iterating through a binary .text section
pub mod text_iter;

/// Types and helpers related to error-handling
pub mod error;

/// Types and functions needed to handle NRO hooking
pub mod nro;

#[doc(hidden)]
pub mod extern_alloc;

#[doc(hidden)]
pub mod build;

// nnsdk API bindings
pub mod nn;

#[doc(inline)]
pub use {
    error::{Error, ErrorKind},
    hooks::iter_hooks,
    libc,
    skyline_macro::{from_offset, hook, install_hook, main, null_check},
};

/// Helper to convert a str to a *const u8 (to be replaced)
pub fn c_str(string: &str) -> *const u8 {
    string.as_bytes().as_ptr()
}

/// Helper to convert a C-str to a Rust string
pub unsafe fn from_c_str(c_str: *const u8) -> String {
    let name_slice = core::slice::from_raw_parts(c_str as *mut _, strlen(c_str));
    match core::str::from_utf8(&name_slice) {
        Ok(v) => v.to_owned(),
        Err(e) => panic!("Invalid UTF-8 sequence: {}", e),
    }
}

/// A set of items that will likely be useful to import anyway
///
/// Designed to be used as such:
/// ```
/// use skyline::prelude::*;
/// ```
pub mod prelude {
    pub use crate::alloc::prelude::v1::*;
    pub use crate::println;
    pub use alloc::format;
    pub use alloc::vec;
}<|MERGE_RESOLUTION|>--- conflicted
+++ resolved
@@ -1,22 +1,6 @@
 #![cfg_attr(not(feature = "std"), no_std)]
 #![allow(incomplete_features)]
-<<<<<<< HEAD
-#![feature(alloc_error_handler, lang_items, start, global_asm, const_generics, impl_trait_in_bindings, proc_macro_hygiene, alloc_prelude, panic_info_message, try_trait)]
-=======
-#![feature(
-    alloc_error_handler,
-    lang_items,
-    start,
-    global_asm,
-    const_generics,
-    impl_trait_in_bindings,
-    proc_macro_hygiene,
-    alloc_prelude,
-    panic_info_message,
-    try_trait,
-    track_caller
-)]
->>>>>>> fa82b0d8
+#![feature(alloc_error_handler, lang_items, start, global_asm, const_generics, impl_trait_in_bindings, proc_macro_hygiene, alloc_prelude, panic_info_message, try_trait, track_caller)]
 
 use libc::strlen;
 
@@ -46,6 +30,8 @@
 
 /// Types and functions needed to handle NRO hooking
 pub mod nro;
+
+pub mod info;
 
 #[doc(hidden)]
 pub mod extern_alloc;
