[package]
name = "skyline"
version = "0.1.0"
authors = ["jam1garner <jam1.mcleod@hotmail.com>"]
edition = "2018"
license = "MIT"
repository = "https://github.com/ultimate-research/skyline-rs"
description = "A library for helping patch and modify Nintendo Switch games"
readme = "README.md"

[dependencies]
<<<<<<< HEAD
skyline_macro = { version = "0.1", path = "./skyline_macro" }
nnsdk = "0.1"
libc-nnsdk = "0.0.1"
=======
skyline_macro = { path = "./skyline_macro" }
nnsdk = { git = "https://github.com/ultimate-research/nnsdk-rs.git" }
libc-nnsdk = { git = "https://github.com/ultimate-research/libc-nnsdk.git" }
>>>>>>> fa82b0d8

[features]
default = ["std"]
std = []
nro_internal = []<|MERGE_RESOLUTION|>--- conflicted
+++ resolved
@@ -9,15 +9,9 @@
 readme = "README.md"
 
 [dependencies]
-<<<<<<< HEAD
-skyline_macro = { version = "0.1", path = "./skyline_macro" }
-nnsdk = "0.1"
-libc-nnsdk = "0.0.1"
-=======
 skyline_macro = { path = "./skyline_macro" }
 nnsdk = { git = "https://github.com/ultimate-research/nnsdk-rs.git" }
 libc-nnsdk = { git = "https://github.com/ultimate-research/libc-nnsdk.git" }
->>>>>>> fa82b0d8
 
 [features]
 default = ["std"]
